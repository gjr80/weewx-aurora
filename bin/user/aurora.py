--- conflicted
+++ resolved
@@ -17,17 +17,11 @@
 You should have received a copy of the GNU General Public License along with
 this program.  If not, see http://www.gnu.org/licenses/.
 
-<<<<<<< HEAD
-Version: 0.5.2                                        Date: 22 December 2018
-
-Revision History
-=======
 Version: 0.6.0                                        Date: 9 March 2020
 
 Revision History
     9 March 2020        v0.6.0
         - now WeeWX 4.0 python2/3 compatible
->>>>>>> dd547f78
     22 December 2018    v0.5.2
         - implemented port cycling after 2 failures to obtain a response from
           the inverter
@@ -132,60 +126,30 @@
 """
 
 
-<<<<<<< HEAD
-from __future__ import with_statement
-from six import iteritems
-
-=======
 # Python imports
 import logging
->>>>>>> dd547f78
 import serial
 import struct
 import syslog
 import time
 
-<<<<<<< HEAD
+# Python 2/3 compatibility shims
+from six import iteritems
+
 # WeeWX imports
 import weewx.drivers
 import weewx.units
 
 from weeutil.weeutil import to_bool
-=======
-# Python 2/3 compatibility shims
-from six import iteritems
-
-# WeeWX imports
-import weewx.drivers
-import weewx.units
-
-from weeutil.weeutil import to_bool
 
 # get a logger object
 log = logging.getLogger(__name__)
->>>>>>> dd547f78
 
 # our name and version number
 DRIVER_NAME = 'Aurora'
 DRIVER_VERSION = '0.6.0'
 
 
-<<<<<<< HEAD
-def logdbg2(msg):
-    if weewx.debug >= 2:
-        logmsg(syslog.LOG_DEBUG, msg)
-
-
-def loginf(msg):
-    logmsg(syslog.LOG_INFO, msg)
-
-
-def logerr(msg):
-    logmsg(syslog.LOG_ERR, msg)
-
-
-=======
->>>>>>> dd547f78
 # define unit groups, formats and conversions for units used by the aurora
 # driver
 
@@ -532,45 +496,26 @@
         timeout = float(aurora_dict.get('timeout', 2.0))
         wait_before_retry = float(aurora_dict.get('wait_before_retry', 1.0))
         command_delay = float(aurora_dict.get('command_delay', 0.05))
-<<<<<<< HEAD
-        logdbg('   using port %s baudrate %d timeout %s' % (port,
-                                                            baudrate,
-                                                            timeout))
-        logdbg('   wait_before_retry %s command_delay %s' % (wait_before_retry,
-                                                             command_delay))
-=======
         log.debug('   using port %s baudrate %d timeout %s' % (port,
                                                                baudrate,
                                                                timeout))
         log.debug('   wait_before_retry %s command_delay %s' % (wait_before_retry,
                                                                 command_delay))
->>>>>>> dd547f78
         # driver options
         self.max_command_tries = int(aurora_dict.get('max_command_tries', 3))
         self.polling_interval = int(aurora_dict.get('loop_interval', 10))
         self.address = int(aurora_dict.get('address', 2))
         self.max_loop_tries = int(aurora_dict.get('max_loop_tries', 3))
-<<<<<<< HEAD
-        logdbg('   inverter address %d will be polled every %d seconds' % (self.address,
-                                                                           self.polling_interval))
-        logdbg('   max_command_tries %d max_loop_tries %d' % (self.max_command_tries,
-                                                              self.max_loop_tries))
-=======
         log.debug('   inverter address %d will be polled every %d seconds' % (self.address,
                                                                               self.polling_interval))
         log.debug('   max_command_tries %d max_loop_tries %d' % (self.max_command_tries,
                                                                  self.max_loop_tries))
->>>>>>> dd547f78
         self.use_inverter_time = to_bool(aurora_dict.get('use_inverter_time',
                                                          False))
         if self.use_inverter_time:
             log.debug('   inverter time will be used to timestamp data')
         else:
-<<<<<<< HEAD
-            logdbg('   WeeWX system time will be used to timestamp data')
-=======
             log.debug('   WeeWX system time will be used to timestamp data')
->>>>>>> dd547f78
 
         # get an AuroraInverter object
         self.inverter = AuroraInverter(port,
@@ -631,12 +576,8 @@
                             raw_packet = self.get_raw_packet()
                         else:
                             raw_packet = self.none_packet
-<<<<<<< HEAD
-                    logdbg2("genLoopPackets: received raw data packet: %s" % raw_packet)
-=======
                     if weewx.debug >= 2:
                         log.debug("genLoopPackets: received raw data packet: %s" % raw_packet)
->>>>>>> dd547f78
                     # process raw data and return a dict that can be used as a
                     # LOOP packet
                     packet = self.process_raw_packet(raw_packet)
@@ -664,12 +605,8 @@
                                                                  self.last_energy)
                         self.last_energy = packet['dayEnergy'] if 'dayEnergy' in packet else None
 
-<<<<<<< HEAD
-                        logdbg2("genLoopPackets: received loop packet: %s" % packet)
-=======
                         if weewx.debug >= 2:
                             log.debug("genLoopPackets: received loop packet: %s" % packet)
->>>>>>> dd547f78
                         yield packet
                     # wait until its time to poll again
                     if weewx.debug >= 2:
@@ -677,11 +614,7 @@
                     while time.time() < _ts + self.polling_interval:
                         time.sleep(0.2)
                 except IOError as e:
-<<<<<<< HEAD
-                    logerr("LOOP try #%d; error: %s" % (count + 1, e))
-=======
                     log.error("LOOP try #%d; error: %s" % (count + 1, e))
->>>>>>> dd547f78
                     break
         log.error("LOOP max tries (%d) exceeded." % self.max_loop_tries)
         raise weewx.RetriesExceeded("Max tries exceeded while getting LOOP data.")
@@ -825,19 +758,11 @@
             else:
                 # something went wrong, it's not fatal but we need to log the
                 # failure and the returned states
-<<<<<<< HEAD
-                logerr("Inverter time was not set")
-                logerr("  ***** transmission state=%d (%s)" % (_response.transmission_state,
-                                                               AuroraDriver.TRANSMISSION[_response.transmission_state]))
-                logerr("  ***** global state=%d (%s)" % (_response.global_state,
-                                                         AuroraDriver.GLOBAL[_response.global_state]))
-=======
                 log.error("Inverter time was not set")
                 log.error("  ***** transmission state=%d (%s)" % (_response.transmission_state,
                                                                   AuroraDriver.TRANSMISSION[_response.transmission_state]))
                 log.error("  ***** global state=%d (%s)" % (_response.global_state,
                                                             AuroraDriver.GLOBAL[_response.global_state]))
->>>>>>> dd547f78
 
     def get_cumulated_energy(self, period=None):
         """Get 'cumulated' energy readings.
@@ -1073,13 +998,8 @@
         try:
             n = self.serial_port.write(data)
         except serial.serialutil.SerialException as e:
-<<<<<<< HEAD
-            logerr("SerialException on write.")
-            logerr("  ***** %s" % e)
-=======
             log.error("SerialException on write.")
             log.error("  ***** %s" % e)
->>>>>>> dd547f78
             # re-raise as a WeeWX error I/O error:
             raise weewx.WeeWxIOError(e)
         # Python version 2.5 and earlier returns 'None', so it cannot be used
@@ -1105,15 +1025,9 @@
         try:
             _buffer = self.serial_port.read(bytes)
         except serial.serialutil.SerialException as e:
-<<<<<<< HEAD
-            logerr("SerialException on read.")
-            logerr("  ***** %s" % e)
-            logerr("  ***** Is there a competing process running??")
-=======
             log.error("SerialException on read.")
             log.error("  ***** %s" % e)
             log.error("  ***** Is there a competing process running??")
->>>>>>> dd547f78
             # re-raise as a WeeWX error I/O error:
             raise weewx.WeeWxIOError(e)
         n = len(_buffer)
@@ -1302,19 +1216,11 @@
         if crc == crc_bytes:
             return bytearray(data)
         else:
-<<<<<<< HEAD
-            logerr("Inverter response failed CRC check:")
-            logerr("  ***** response=%s" % (format_byte_to_hex(buffer)))
-            logerr("  *****     data=%s        CRC=%s  expected CRC=%s" % (format_byte_to_hex(data),
-                                                                           format_byte_to_hex(crc_bytes),
-                                                                           format_byte_to_hex(crc)))
-=======
             log.error("Inverter response failed CRC check:")
             log.error("  ***** response=%s" % (format_byte_to_hex(buffer)))
             log.error("  *****     data=%s        CRC=%s  expected CRC=%s" % (format_byte_to_hex(data),
                                                                               format_byte_to_hex(crc_bytes),
                                                                               format_byte_to_hex(crc)))
->>>>>>> dd547f78
             raise weewx.CRCError("Inverter response failed CRC check")
 
     @staticmethod
@@ -1808,20 +1714,12 @@
     (options, args) = parser.parse_args()
 
     if options.version:
-<<<<<<< HEAD
-        print("Aurora driver version %s" % DRIVER_VERSION)
-=======
         print(("Aurora driver version %s" % DRIVER_VERSION))
->>>>>>> dd547f78
         exit(0)
 
     # get config_dict to use
     config_path, config_dict = weecfg.read_config(options.config_path, args)
-<<<<<<< HEAD
-    print("Using configuration file %s" % config_path)
-=======
     print(("Using configuration file %s" % config_path))
->>>>>>> dd547f78
 
     # get a config dict for the inverter
     aurora_dict = config_dict.get('Aurora', None)
@@ -1835,48 +1733,6 @@
     if options.gen:
         while True:
             for packet in inverter.genLoopPackets():
-<<<<<<< HEAD
-                print("LOOP:  ", timestamp_to_string(packet['dateTime']), sort(packet))
-    elif options.status:
-        response_rt = inverter.do_cmd('getState')
-        print()
-        print("%s Status:" % inverter.model)
-        if response_rt.transmission_state is not None:
-            print("%22s: %d (%s)" % ("Transmission state",
-                                     response_rt.transmission_state,
-                                     AuroraDriver.TRANSMISSION[response_rt.transmission_state]))
-        else:
-            print("Transmission state: None (---)")
-        if response_rt.global_state is not None:
-            print("%22s: %d (%s)" % ("Global state",
-                                     response_rt.global_state,
-                                     AuroraDriver.GLOBAL[response_rt.global_state]))
-        else:
-            print("      Global state: None (---)")
-        if response_rt.data is not None and response_rt.data[0] is not None:
-            print("%22s: %d (%s)" % ("Inverter state",
-                                     response_rt.data[0],
-                                     AuroraDriver.INVERTER[response_rt.data[0]]))
-        else:
-            print("    Inverter state: None (---)")
-        if response_rt.data is not None and response_rt.data[1] is not None:
-            print("%22s: %d (%s)" % ("DcDc1 state",
-                                     response_rt.data[1],
-                                     AuroraDriver.DCDC[response_rt.data[1]]))
-        else:
-            print("       DcDc1 state: None (---)")
-        if response_rt.data is not None and response_rt.data[2] is not None:
-            print("%22s: %d (%s)" % ("DcDc2 state",
-                                     response_rt.data[2],
-                                     AuroraDriver.DCDC[response_rt.data[2]]))
-        else:
-            print("       DcDc2 state: None (---)")
-        if response_rt.data is not None and response_rt.data[3] is not None:
-            print("%22s: %d (%s)[%s]" % ("Alarm state",
-                                         response_rt.data[3],
-                                         AuroraDriver.ALARM[response_rt.data[3]]['description'],
-                                         AuroraDriver.ALARM[response_rt.data[3]]['code']))
-=======
                 print(("LOOP:  ", timestamp_to_string(packet['dateTime']), sort(packet)))
     elif options.status:
         response_rt = inverter.do_cmd('getState')
@@ -1917,7 +1773,6 @@
                                           response_rt.data[3],
                                           AuroraDriver.ALARM[response_rt.data[3]]['description'],
                                           AuroraDriver.ALARM[response_rt.data[3]]['code'])))
->>>>>>> dd547f78
         else:
             print("       Alarm state: None (---)")
 
